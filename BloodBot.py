#!/usr/bin/env python3
import sys

import discord
import message_handler

from apscheduler.schedulers.asyncio import AsyncIOScheduler
from events.base_event              import BaseEvent
from events                         import *
from functions.miscFunctions import update_status
from functions.roles                import assignRolesToUser
from functions.dataLoading import fillDictFromDB
from static.dict import getNameFromHashRecords, getNameFromHashCollectible, getNameFromHashActivity, getNameFromHashInventoryItem
from static.globals import guest_role_id, registered_role_id, not_registered_role_id, admin_discussions_channel_id, \
    divider_raider_role_id, divider_achievement_role_id, divider_misc_role_id
from functions.bounties.bountiesFunctions import generateBounties, registrationMessageReactions, updateExperienceLevels
from functions.bounties.bountiesBackend import getGlobalVar
from functions.clanJoinRequests import clanJoinRequestMessageReactions, removeFromClanAfterLeftDiscord
from commands.makePersistentMessages import otherGameRolesMessageReactions, readRulesMessageReactions
from init_logging import init_logging
import asyncio
import random
import re
import os

from discord.ext.commands import Bot

from threading import Thread

from functions.database import insertIntoMessageDB
from static.config      import NOW_PLAYING, COMMAND_PREFIX, BOT_TOKEN
from functions.formating import embed_message

import nltk
from nltk.sentiment.vader import SentimentIntensityAnalyzer

from io import BytesIO


nltk.download('vader_lexicon')
analyzer = SentimentIntensityAnalyzer()

#to enable the on_member_join and on_member_remove
intents = discord.Intents.default()
intents.members = True

# Set to remember if the bot is already running, since on_ready may be called
# more than once on reconnects
this = sys.modules[__name__]
this.running = False

# Scheduler that will be used to manage events
sched = AsyncIOScheduler()


###############################################################################

def launch_event_loops(client):
    print("Loading events...", flush=True)
    n_ev = 0
    for ev in BaseEvent.__subclasses__():
        event = ev()
        sched.add_job(event.run, 'interval', (client,),
                        minutes=event.interval_minutes, jitter=60)
        n_ev += 1

    # generate new bounties every monday at midnight
    # sched.add_job(generateBounties, "cron", (client,), day_of_week="mon", hour=19, minute=12)
    sched.add_job(generateBounties, "cron", (client,), day_of_week="mon", hour=0, minute=0)

    # update experience levels
    # sched.add_job(updateExperienceLevels, "cron", (client,), day_of_week="mon", hour=19, minute=13)
    sched.add_job(updateExperienceLevels, "cron", (client,), day_of_week="sun", hour=0, minute=0)

    sched.start()
    print(f"{n_ev} events loaded", flush=True)
    print(f"Startup complete!", flush=True)


def main():
    """the main method"""

    # Initialize logging
    init_logging()

    # Initialize the client
    print("Starting up...")
    client = Bot('!', intents=intents)

    # Define event handlers for the client
    # on_ready may be called multiple times in the event of a reconnect,
    # hence the running fla
    @client.event
    async def on_ready():
        if this.running:
            return

        this.running = True

        t1 = Thread(target=launch_event_loops, args=(client,))
        t1.start()

        # getting manifest
        await fillDictFromDB(getNameFromHashRecords, 'DestinyRecordDefinition')
        await fillDictFromDB(getNameFromHashActivity, 'DestinyActivityDefinition')
        await fillDictFromDB(getNameFromHashCollectible, 'DestinyCollectibleDefinition')
        await fillDictFromDB(getNameFromHashInventoryItem, 'DestinyInventoryItemDefinition')

        print("Logged in!", flush=True)

        # Set the playing status
        await update_status(client)


    # The message handler for both new message and edits
    @client.event
    async def common_handle_message(message):
        text = message.content

        # if the message was from an dm, post it in #admin-discussions: Don't do that if bot send an command
        if isinstance(message.channel, discord.channel.DMChannel):
            if not message.author.bot:
                if not text.startswith(COMMAND_PREFIX):
                    admin_discussions_channel = client.get_channel(admin_discussions_channel_id)
<<<<<<< HEAD
                    await admin_discussions_channel.send(f"From {message.author.mention}: \n{text}")
                    await message.author.send("Forwarded your message to staff, you will be contacted shortly 🙃")
=======
                    if message.attachments:
                        attached_files = [discord.File(BytesIO(await attachment.read()),filename=attachment.filename) for attachment in message.attachments]
                        await admin_discussions_channel.send(f"From {message.author.mention}: \n{text}", files=attached_files)
                    else:
                        await admin_discussions_channel.send(f"From {message.author.mention}: \n{text}")
>>>>>>> 1192a52d

        if 'äbidöpfel' in text:
            texts = [   '<:NeriaHeart:671389916277506063> <:NeriaHeart:671389916277506063> <:NeriaHeart:671389916277506063>', 
                        'knows what`s up', 'knows you can do the thing', 'has been voted plushie of the month', 'knows da wey',
                        'yes!', 'does`nt yeet teammtes of the map, be like Häbidöpfel', 'debuggin has proven effective 99.9% of the time (editors note: now 98.9%)',
                        'is cuteness incarnate']
            addition = random.choice(texts)
            await message.channel.send(f'Häbidöpfel {addition}')

        if "welcome" in text.lower() and message.mentions:
            for mention in message.mentions:
                if mention.id == 109022023979667456: #@Neria
                    await message.channel.send(f'Welcome <@109022023979667456>!')
        
        if client.user in message.mentions: #If bot has been tagged
            sentiment = analyzer.polarity_scores(message.clean_content) #{'neg': 0.0, 'neu': 0.436, 'pos': 0.564, 'compound': 0.3802}
            notification = client.get_emoji(751771924866269214) #notification/angerping
            sentimentPositive = client.get_emoji(670369126983794700) #POGGERS
            sentimentNegative = client.get_emoji(670672093263822877) #SadChamp
            await message.add_reaction(notification)
            if sentiment['compound'] > 0.3:
                await message.add_reaction(sentimentPositive)
            if sentiment['compound'] < -0.3:
                await message.add_reaction(sentimentNegative)

        if text.startswith(COMMAND_PREFIX) and text != COMMAND_PREFIX:
            cmd_split = text[len(COMMAND_PREFIX):].split()
            try:
                await message_handler.handle_command(cmd_split[0].lower(),
                                      cmd_split[1:], message, client)
            except:
                print("Error while handling message", flush=True)
                raise
        else:
            badwords = ['kanen', 'cyber', 'dicknugget', 'nigg', 'cmonbrug', ' bo ', 'bloodoak', 'ascend', 'cock', 'cunt']
            goodchannels = [
                670400011519000616, #general
                670400027155365929, #media
                670402166103474190, #spoiler-chat
                670362162660900895, #off-topic
                #672541982157045791 #markov-chat-channel
                ] 
            if not message.content.startswith('http') and len(message.clean_content) > 5 and not any([badword in message.clean_content.lower() for badword in badwords]) and message.channel.id in goodchannels:
                formattedtime = message.created_at.strftime('%Y-%m-%dT%H:%M')
                success = insertIntoMessageDB(message.clean_content,message.author.id,message.channel.id,message.id, formattedtime)
        
        if message.author.name == 'EscalatorBot':
            for user in message.mentions:
                member = await message.guild.fetch_member(user.id)
                await member.add_roles(message.guild.get_role(registered_role_id)) #registered role
                await member.remove_roles(message.guild.get_role(not_registered_role_id)) #unregistered role
                await message.channel.send(f'{member.mention} has been marked as Registered')
                await member.send('Registration successful!\nCome say hi in <#670400011519000616>')

    tasks = []
    @client.event
    async def on_message(message):
        # ignore msg from itself
        if (message.author == client.user):
            return
        asyncio.ensure_future(common_handle_message(message))

    @client.event
    async def on_member_join(member):
        # add @guest and @Not Registered to user
        await assignRolesToUser([guest_role_id], member, member.guild)
        await assignRolesToUser([not_registered_role_id], member, member.guild)

        # add filler roles
        await assignRolesToUser([divider_raider_role_id], member, member.guild)
        await assignRolesToUser([divider_achievement_role_id], member, member.guild)
        await assignRolesToUser([divider_misc_role_id], member, member.guild)

        # inform the user that they should register with the bot
        await member.send(embed=embed_message(
            f'Welcome to Descend {member.name}!',
            f'You can join the destiny clan in **#registration**. \nYou can find our current requirements in the same channel. \n⁣\nWe have a wide variety of roles you can earn, for more information, check out #community-roles. \n⁣\nIf you have any problems / questions, do not hesitate to write **@ElevatorBot** (me) a personal message with your problem / question'
        ))

    @client.event
    async def on_member_remove(member):
        await removeFromClanAfterLeftDiscord(client, member)

    @client.event
    async def on_message_edit(before, after):
        await common_handle_message(after)

    # https://discordpy.readthedocs.io/en/latest/api.html#discord.RawReactionActionEvent
    @client.event
    async def on_raw_reaction_add(payload):
        if not payload.member or payload.member.bot:
            return

        # for checking reactions to the bounties registration page
        if os.path.exists('functions/bounties/channelIDs.pickle'):
            file = getGlobalVar()

            # check if reaction is on the registration page
            if "register_channel_message_id" in file:
                channel_message_id = file["register_channel_message_id"]
                if payload.message_id == channel_message_id:
                    register_channel = discord.utils.get(client.get_all_channels(), guild__id=payload.guild_id, id=file["register_channel"])
                    await registrationMessageReactions(client, payload.member, payload.emoji, register_channel, channel_message_id)

            # check if reaction is on the other game role page
            if "other_game_roles_channel_message_id" in file:
                channel_message_id = file["other_game_roles_channel_message_id"]
                if payload.message_id == channel_message_id:
                    register_channel = discord.utils.get(client.get_all_channels(), guild__id=payload.guild_id, id=file["other_game_roles_channel"])
                    await otherGameRolesMessageReactions(client, payload.member, payload.emoji, register_channel, channel_message_id)

            # check if reaction is on the clan join request page
            if "clan_join_request_channel_message_id" in file:
                channel_message_id = file["clan_join_request_channel_message_id"]
                if payload.message_id == channel_message_id:
                    register_channel = discord.utils.get(client.get_all_channels(), guild__id=payload.guild_id, id=file["clan_join_request_channel"])
                    await clanJoinRequestMessageReactions(client, payload.member, payload.emoji, register_channel, channel_message_id)

            # check if reaction is on the rules page
            if "read_rules_channel_message_id" in file:
                channel_message_id = file["read_rules_channel_message_id"]
                if payload.message_id == channel_message_id:
                    register_channel = discord.utils.get(client.get_all_channels(), guild__id=payload.guild_id, id=file["read_rules_channel"])
                    await readRulesMessageReactions(client, payload.member, payload.emoji, register_channel, channel_message_id)

    @client.event
    async def on_voice_state_update(member, before, after):
        if before.channel is None:
            #print(f'{member.name} joined VC {after.channel.name}')
            await joined_channel(member, after.channel)
            return

        if after.channel is None:
            #print(f'{member.name} left VC {before.channel.name}')
            await left_channel(member, before.channel)
            return

        if before.channel != after.channel:
            #print(f'{member.name} changed VC from {before.channel.name} to {after.channel.name}')
            await joined_channel(member, after.channel)
            await left_channel(member, before.channel)
            return

    async def joined_channel(member, channel):
        nummatch = re.findall(r'\d\d', channel.name)
        if nummatch:
            number = int(nummatch[-1])
            nextnumber = number + 1
            if nextnumber == 8:
                #await member.send('What the fuck are you doing')
                return
            nextnumberstring = str(nextnumber).zfill(2)

            channelnamebase = channel.name.replace(nummatch[-1], '')

            if not discord.utils.get(member.guild.voice_channels, name=channelnamebase + nextnumberstring):
                await channel.clone(name=channelnamebase + nextnumberstring)
                newchannel = discord.utils.get(member.guild.voice_channels, name=channelnamebase + nextnumberstring)
                await newchannel.edit(position=channel.position + 1)
                if 'PVP' in channel.name:
                    await newchannel.edit(position=channel.position + 1, user_limit=6)
       
    
    async def left_channel(member, channel):
        defaultchannels = 2
        nummatch = re.findall(r'\d\d', channel.name)
        if nummatch:
            number = int(nummatch[-1])
            previousnumber = number - 1
            previousnumberstring = str(previousnumber).zfill(2)

            channelnamebase = channel.name.replace(nummatch[-1], '')
            
            achannel = channel
            while achannel is not None:
                number = number + 1
                achannel = discord.utils.get(member.guild.voice_channels, name=channelnamebase + str(number).zfill(2))
            number = number - 1

            for i in range(defaultchannels+1, number+1, 1):
                higher = discord.utils.get(member.guild.voice_channels, name=channelnamebase + str(i).zfill(2))
                below = discord.utils.get(member.guild.voice_channels, name=channelnamebase + str(i - 1).zfill(2))
                if higher and not higher.members:
                    if below and not below.members:
                        await higher.delete()
            
            for i in range(defaultchannels+1, number + 1, 1):
                higher = discord.utils.get(member.guild.voice_channels, name=channelnamebase + str(i).zfill(2))
                below = discord.utils.get(member.guild.voice_channels, name=channelnamebase + str(i - 1).zfill(2))
                if higher and not below:
                        await higher.edit(name=channelnamebase + str(i-1).zfill(2))

    # Finally, set the bot running
    client.run(BOT_TOKEN)

###############################################################################


if __name__ == "__main__":
    # p = Process(target=start_server)
    # p.start()
    # print('server started')

    main()

    #p.join()<|MERGE_RESOLUTION|>--- conflicted
+++ resolved
@@ -122,16 +122,12 @@
             if not message.author.bot:
                 if not text.startswith(COMMAND_PREFIX):
                     admin_discussions_channel = client.get_channel(admin_discussions_channel_id)
-<<<<<<< HEAD
-                    await admin_discussions_channel.send(f"From {message.author.mention}: \n{text}")
-                    await message.author.send("Forwarded your message to staff, you will be contacted shortly 🙃")
-=======
                     if message.attachments:
                         attached_files = [discord.File(BytesIO(await attachment.read()),filename=attachment.filename) for attachment in message.attachments]
                         await admin_discussions_channel.send(f"From {message.author.mention}: \n{text}", files=attached_files)
                     else:
                         await admin_discussions_channel.send(f"From {message.author.mention}: \n{text}")
->>>>>>> 1192a52d
+                    await message.author.send("Forwarded your message to staff, you will be contacted shortly 🙃")
 
         if 'äbidöpfel' in text:
             texts = [   '<:NeriaHeart:671389916277506063> <:NeriaHeart:671389916277506063> <:NeriaHeart:671389916277506063>', 
