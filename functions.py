--- conflicted
+++ resolved
@@ -7,6 +7,15 @@
 import json
 from database import insertUser, lookupUser
 import time
+import logging
+import http.client
+
+http.client.HTTPConnection.debuglevel = 1
+logging.basicConfig()
+logging.getLogger().setLevel(logging.DEBUG)
+req_log = logging.getLogger('requests.packages.urllib3')
+req_log.setLevel(logging.DEBUG)
+req_log.propagate = True
 
 bungieAPI_URL = "https://www.bungie.net/Platform"
 PARAMS = {'X-API-Key': config.BUNGIE_TOKEN}
@@ -14,17 +23,14 @@
 jsonByURL = {}
 session = requests.Session()
 def getJSONfromURL(requestURL):
+    print(jsonByURL) #TODO
     if requestURL in jsonByURL:
         return jsonByURL[requestURL]
     for _ in range(3):
         try:
-<<<<<<< HEAD
             starttime = time.time()
-            r = requests.get(url=requestURL, headers=PARAMS)
+            r = session.get(url=requestURL, headers=PARAMS)
             print(f'request to {requestURL} took {time.time()-starttime}s')
-=======
-            r = session.get(url=requestURL, headers=PARAMS)
->>>>>>> 77516e5b
         except Exception as e:
             print('Exception was caught: ' + repr(e))
             continue
