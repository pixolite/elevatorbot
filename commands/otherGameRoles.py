from commands.base_command  import BaseCommand
from functions.bounties.bountiesBackend import saveAsGlobalVar, deleteFromGlobalVar
from functions.bounties.bountiesFunctions import bountiesChannelMessage

import discord

gta_id = 709120893728718910
barotrauma_id = 738438622553964636
valorant_id = 709378171832893572
amongUs_id = 750409552075423753

class makeChannelOtherGameRoles(BaseCommand):
    def __init__(self):
        # A quick description for the help message
        description = "[dev] make channel for getting other game roles. will delete all msg in channel if used"
        params = []
        super().__init__(description, params)

    # Override the handle() method
    # It will be called every time the command is received
    async def handle(self, params, message, client):
<<<<<<< HEAD
        roles = [role.id for role in message.author.roles]
        if gta_id not in roles:
            await message.author.add_roles(discord.utils.get(message.guild.roles, id=gta_id))
            await message.add_reaction("✅")
        else:
            await message.author.remove_roles(discord.utils.get(message.guild.roles, id=gta_id))
            await message.add_reaction("❌")
=======
        # add channel id to pickle where bounty channel ids are also saved
        deleteFromGlobalVar("other_game_roles_channel_message_id")
        saveAsGlobalVar("other_game_roles_channel", message.channel.id, message.guild.id)
        await bountiesChannelMessage(client)
>>>>>>> 27e8acea


<<<<<<< HEAD
    # Override the handle() method
    # It will be called every time the command is received
    async def handle(self, params, message, client):
        roles = [role.id for role in message.author.roles]
        if barotrauma_id not in roles:
            await message.author.add_roles(discord.utils.get(message.guild.roles, id=barotrauma_id))
            await message.add_reaction("✅")
        else:
            await message.author.remove_roles(discord.utils.get(message.guild.roles, id=barotrauma_id))
            await message.add_reaction("❌")
=======
# writes the message the user will see and react to and saves the id in the pickle
>>>>>>> 27e8acea

# assign the roles. get's called from bloodbot.py
async def otherGameRolesMessageReactions(client, user, emoji, register_channel, channel_message_id):
    message = await register_channel.fetch_message(channel_message_id)

<<<<<<< HEAD
    # Override the handle() method
    # It will be called every time the command is received
    async def handle(self, params, message, client):
        roles = [role.id for role in message.author.roles]
        if valorant_id not in roles:
            await message.author.add_roles(discord.utils.get(message.guild.roles, id=valorant_id))
            await message.add_reaction("✅")
        else:
            await message.author.remove_roles(discord.utils.get(message.guild.roles, id=valorant_id))
            await message.add_reaction("❌")
=======
    # emoji ids
    among_us = client.get_emoji(751020830376591420)
    barotrauma = client.get_emoji(751022749773856929)
    gta = client.get_emoji(751020831382962247)
    valorant = client.get_emoji(751020830414209064)
>>>>>>> 27e8acea

    # role ids
    amongUs_id = 750409552075423753
    barotrauma_id = 738438622553964636
    gta_id = 709120893728718910
    valorant_id = 709378171832893572

    # get current roles
    roles = [role.id for role in user.roles]

    # remove reaction and apply role
    if emoji == among_us:
        if amongUs_id not in roles:
<<<<<<< HEAD
            await message.author.add_roles(discord.utils.get(message.guild.roles, id=amongUs_id))
            await message.add_reaction("✅")
        else:
            await message.author.remove_roles(discord.utils.get(message.guild.roles, id=amongUs_id))
            await message.add_reaction("❌")
=======
            await user.add_roles(discord.utils.get(message.guild.roles, id=amongUs_id))
        else:
            await user.remove_roles(discord.utils.get(message.guild.roles, id=amongUs_id))
        await message.remove_reaction(among_us, user)

    elif emoji.name == barotrauma:
        if barotrauma_id not in roles:
            await user.add_roles(discord.utils.get(message.guild.roles, id=barotrauma_id))
        else:
            await user.remove_roles(discord.utils.get(message.guild.roles, id=barotrauma_id))
        await message.remove_reaction(barotrauma, user)

    elif emoji.name == gta:
        if gta_id not in roles:
            await user.add_roles(discord.utils.get(message.guild.roles, id=gta_id))
        else:
            await user.remove_roles(discord.utils.get(message.guild.roles, id=gta_id))
        await message.remove_reaction(gta, user)

    elif emoji.name == valorant:
        if valorant_id not in roles:
            await user.add_roles(discord.utils.get(message.guild.roles, id=valorant_id))
        else:
            await user.remove_roles(discord.utils.get(message.guild.roles, id=valorant_id))
        await message.remove_reaction(valorant, user)
>>>>>>> 27e8acea
<|MERGE_RESOLUTION|>--- conflicted
+++ resolved
@@ -19,59 +19,23 @@
     # Override the handle() method
     # It will be called every time the command is received
     async def handle(self, params, message, client):
-<<<<<<< HEAD
-        roles = [role.id for role in message.author.roles]
-        if gta_id not in roles:
-            await message.author.add_roles(discord.utils.get(message.guild.roles, id=gta_id))
-            await message.add_reaction("✅")
-        else:
-            await message.author.remove_roles(discord.utils.get(message.guild.roles, id=gta_id))
-            await message.add_reaction("❌")
-=======
         # add channel id to pickle where bounty channel ids are also saved
         deleteFromGlobalVar("other_game_roles_channel_message_id")
         saveAsGlobalVar("other_game_roles_channel", message.channel.id, message.guild.id)
         await bountiesChannelMessage(client)
->>>>>>> 27e8acea
 
 
-<<<<<<< HEAD
-    # Override the handle() method
-    # It will be called every time the command is received
-    async def handle(self, params, message, client):
-        roles = [role.id for role in message.author.roles]
-        if barotrauma_id not in roles:
-            await message.author.add_roles(discord.utils.get(message.guild.roles, id=barotrauma_id))
-            await message.add_reaction("✅")
-        else:
-            await message.author.remove_roles(discord.utils.get(message.guild.roles, id=barotrauma_id))
-            await message.add_reaction("❌")
-=======
 # writes the message the user will see and react to and saves the id in the pickle
->>>>>>> 27e8acea
 
 # assign the roles. get's called from bloodbot.py
 async def otherGameRolesMessageReactions(client, user, emoji, register_channel, channel_message_id):
     message = await register_channel.fetch_message(channel_message_id)
 
-<<<<<<< HEAD
-    # Override the handle() method
-    # It will be called every time the command is received
-    async def handle(self, params, message, client):
-        roles = [role.id for role in message.author.roles]
-        if valorant_id not in roles:
-            await message.author.add_roles(discord.utils.get(message.guild.roles, id=valorant_id))
-            await message.add_reaction("✅")
-        else:
-            await message.author.remove_roles(discord.utils.get(message.guild.roles, id=valorant_id))
-            await message.add_reaction("❌")
-=======
     # emoji ids
     among_us = client.get_emoji(751020830376591420)
     barotrauma = client.get_emoji(751022749773856929)
     gta = client.get_emoji(751020831382962247)
     valorant = client.get_emoji(751020830414209064)
->>>>>>> 27e8acea
 
     # role ids
     amongUs_id = 750409552075423753
@@ -85,13 +49,6 @@
     # remove reaction and apply role
     if emoji == among_us:
         if amongUs_id not in roles:
-<<<<<<< HEAD
-            await message.author.add_roles(discord.utils.get(message.guild.roles, id=amongUs_id))
-            await message.add_reaction("✅")
-        else:
-            await message.author.remove_roles(discord.utils.get(message.guild.roles, id=amongUs_id))
-            await message.add_reaction("❌")
-=======
             await user.add_roles(discord.utils.get(message.guild.roles, id=amongUs_id))
         else:
             await user.remove_roles(discord.utils.get(message.guild.roles, id=amongUs_id))
@@ -116,5 +73,4 @@
             await user.add_roles(discord.utils.get(message.guild.roles, id=valorant_id))
         else:
             await user.remove_roles(discord.utils.get(message.guild.roles, id=valorant_id))
-        await message.remove_reaction(valorant, user)
->>>>>>> 27e8acea
+        await message.remove_reaction(valorant, user)