from commands.base_command import BaseCommand
<<<<<<< HEAD
import re
=======
from functions.roles import hasAdminOrDevPermissions

import math
>>>>>>> 81a56c2c

# This is a convenient command that automatically generates a helpful
# message showing all available commands
class Commands(BaseCommand):

    def __init__(self):
        description = "Displays this help message"
        params = None
        super().__init__(description, params)

    async def handle(self, params, message, client):
        if message.author.id == 367385031569702912:
            await message.channel.send('<@!367385031569702912> :Pepega:670369123716431872')
        from message_handler import COMMAND_HANDLERS
<<<<<<< HEAD
        msg = message.author.mention + "\n"
        msg += "Contact <@670397357120159776> if any problems arise\n"
        tagfinder = re.compile(r'\[[A-Za-z]*\]')
        # Displays all descriptions, sorted alphabetically by command name
        for cmd in sorted(COMMAND_HANDLERS.items()):
            if not tagfinder.search(cmd[1].description) or message.channel.id == 670637036641845258:
                msg += "\n" + cmd[1].description

        for i in range(len(msg)//2000):
            await message.channel.send(msg[i*2000:(i+1)*2000])

class Documentation(BaseCommand):

    def __init__(self):
        description = "[dev] Displays a link to the documentation"
        params = None
        super().__init__(description, params)

    async def handle(self, params, message, client):
        message.channel.send('Check out https://github.com/LukasSchmid97/destinyBloodoakStats/blob/master/README.md')
=======
        msg = "Contact <@&670397357120159776> if any problems arise\n⁣\n"

        admin = True if await hasAdminOrDevPermissions(message, send_message=False) else False

        # sort by topic
        commands_by_topic = {}
        for cmd in sorted(COMMAND_HANDLERS.items()):
            description = cmd[1].description
            if ('[dev]' not in description and '[depracted]' not in description) or admin:
                topic = cmd[1].topic
                if topic not in commands_by_topic:
                    commands_by_topic[topic] = []
                commands_by_topic[topic].append(description)
        commands_by_topic = {k: v for k, v in sorted(commands_by_topic.items(), key=lambda item: item[0])}

        await message.channel.send(msg)

        for topic in commands_by_topic:
            msg = f"__{topic}__\n"
            msg += "\n".join(sorted(commands_by_topic[topic]))
            msg += "\n⁣\n"
            await message.channel.send(msg)
>>>>>>> 81a56c2c
<|MERGE_RESOLUTION|>--- conflicted
+++ resolved
@@ -1,11 +1,7 @@
 from commands.base_command import BaseCommand
-<<<<<<< HEAD
-import re
-=======
 from functions.roles import hasAdminOrDevPermissions
 
-import math
->>>>>>> 81a56c2c
+import math, re
 
 # This is a convenient command that automatically generates a helpful
 # message showing all available commands
@@ -20,28 +16,6 @@
         if message.author.id == 367385031569702912:
             await message.channel.send('<@!367385031569702912> :Pepega:670369123716431872')
         from message_handler import COMMAND_HANDLERS
-<<<<<<< HEAD
-        msg = message.author.mention + "\n"
-        msg += "Contact <@670397357120159776> if any problems arise\n"
-        tagfinder = re.compile(r'\[[A-Za-z]*\]')
-        # Displays all descriptions, sorted alphabetically by command name
-        for cmd in sorted(COMMAND_HANDLERS.items()):
-            if not tagfinder.search(cmd[1].description) or message.channel.id == 670637036641845258:
-                msg += "\n" + cmd[1].description
-
-        for i in range(len(msg)//2000):
-            await message.channel.send(msg[i*2000:(i+1)*2000])
-
-class Documentation(BaseCommand):
-
-    def __init__(self):
-        description = "[dev] Displays a link to the documentation"
-        params = None
-        super().__init__(description, params)
-
-    async def handle(self, params, message, client):
-        message.channel.send('Check out https://github.com/LukasSchmid97/destinyBloodoakStats/blob/master/README.md')
-=======
         msg = "Contact <@&670397357120159776> if any problems arise\n⁣\n"
 
         admin = True if await hasAdminOrDevPermissions(message, send_message=False) else False
@@ -64,4 +38,13 @@
             msg += "\n".join(sorted(commands_by_topic[topic]))
             msg += "\n⁣\n"
             await message.channel.send(msg)
->>>>>>> 81a56c2c
+
+class Documentation(BaseCommand):
+
+    def __init__(self):
+        description = "[dev] Displays a link to the documentation"
+        params = None
+        super().__init__(description, params)
+
+    async def handle(self, params, message, client):
+        message.channel.send('Check out https://github.com/LukasSchmid97/destinyBloodoakStats/blob/master/README.md')