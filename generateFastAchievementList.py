--- conflicted
+++ resolved
@@ -28,12 +28,8 @@
         t2 = {}
         userRoles = {}
         with concurrent.futures.ProcessPoolExecutor() as executor:
-<<<<<<< HEAD
             print('collecting data...')
-            for username, (t1,t2) in zip(sorted(memberids.keys()), executor.map(getPlayerRoles, sorted(memberids.values()))):
-=======
             for username, (t1,t2) in zip(memberids.keys(), executor.map(getPlayerRoles, memberids.values())):
->>>>>>> 77516e5b
                 userRoles[username] = t1 + t2
             print('done collecting, processing...')
         rolelist = []
