--- conflicted
+++ resolved
@@ -18,13 +18,9 @@
     async with aiohttp.ClientSession(cookie_jar=no_jar) as session:
         # abort after 5 tries
         for i in range(5):
-<<<<<<< HEAD
             async with session.get(url=requestURL, headers=headers, params=params, timeout=60) as r:
-=======
-            async with session.get(url=requestURL, headers=headers, params=params) as r:
                 res = await r.json()
 
->>>>>>> e648f4e6
                 # ok
                 if r.status == 200:
                     return res
