--- conflicted
+++ resolved
@@ -24,13 +24,8 @@
             i = 1
             for raid in creq:
                 actualclears = getClearCount(playerid, raid['actHashes'])
-<<<<<<< HEAD
                 if not actualclears>= raid['count']:
                     #print(f'{playerid} is only has {actualclears} out of {raid["count"]} for {",".join([str(x) for x in raid["actHashes"]])}')
-=======
-                if not actualclears >= raid['count']:
-                    #print(f'only {actualclears} out of {raid["count"]}')
->>>>>>> 864bbf19
                     worthy = False
 
                 data["Clears #" + str(i)] = str(actualclears) + " / " + str(raid['count'])
@@ -43,16 +38,10 @@
 
         elif req == 'collectibles':
             for collectible in roledata['collectibles']:
-<<<<<<< HEAD
-                worthy &= hasCollectible(playerid, collectible)
-                if not worthy:
-                    #print(f'missing {collectible}')
-=======
                 has_col = hasCollectible(playerid, collectible)
                 worthy &= has_col
 
                 if (not worthy) and br:
->>>>>>> 864bbf19
                     break
 
                 # get name of collectible
