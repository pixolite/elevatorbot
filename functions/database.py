--- conflicted
+++ resolved
@@ -1,22 +1,12 @@
 import psycopg2
-<<<<<<< HEAD
 import asyncio
 import asyncpg
-=======
-import aiopg
->>>>>>> b85fed4a
 from datetime import datetime
 from sshtunnel import SSHTunnelForwarder
 
 import database.psql_credentials as psql_credentials
 
 #### ALL DATABASE ACCESS FUNCTIONS ####
-<<<<<<< HEAD
-
-con = None
-ssh_server = None
-
-=======
 ssh_server = None
 
 
@@ -58,7 +48,6 @@
 
 # delete this after swap to aiohttp
 con = None
->>>>>>> b85fed4a
 def db_connect():
     global con
     """ Returns a connection object for the database """
@@ -820,7 +809,6 @@
         ) AS userLowmanCompletions
         ON 
             (selectedActivites.instanceID = userLowmanCompletions.instanceID)"""
-<<<<<<< HEAD
     args = {
        #"dbname":psql_credentials.dbname, #psql/aiopg
         "database": psql_credentials.dbname, #asyncpg
@@ -835,13 +823,6 @@
 
     conn = await asyncpg.connect(**args)
     result = await conn.fetch(select_sql, *raidHashes, membershipid, playercount)
-=======
-
-    async with connection_pool.acquire() as conn:
-        async with conn.cursor() as cur:
-            await cur.execute(select_sql, (*raidHashes, membershipid, playercount))
-            result = await cur.fetchall()
->>>>>>> b85fed4a
     return result
 
 
